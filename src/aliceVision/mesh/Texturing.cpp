--- conflicted
+++ resolved
@@ -609,7 +609,6 @@
             }
         }
 
-<<<<<<< HEAD
         bool debug = 1;
         if(debug)
         {
@@ -652,92 +651,6 @@
       /*  const std::string textureName0 = "texture_" + std::to_string(1001 + atlasID) + "prePadd." + EImageFileType_enumToString(textureFileType); // starts at '1001' for UDIM compatibility
         bfs::path texturePath0 = outPath / textureName0;
         imageIO::writeImage(texturePath0.string(), outTextureSide, outTextureSide, atlasTexture.img);*/
-=======
-        unsigned int outTextureSide = texParams.textureSide;
-
-        if(!texParams.fillHoles && texParams.padding > 0)
-        {
-            ALICEVISION_LOG_INFO("  - Edge padding (" << texParams.padding << " pixels).");
-            //up-left to bottom-right
-            for(unsigned int y = 1; y < outTextureSide-1; ++y)
-            {
-                unsigned int yoffset = y * outTextureSide;
-                for(unsigned int x = 1; x < outTextureSide-1; ++x)
-                {
-                    unsigned int xyoffset = yoffset + x;
-                    const int leftCount = accuImage.imgCount[xyoffset-1];
-                    const int upCount = accuImage.imgCount[xyoffset-outTextureSide];
-
-                    if(accuImage.imgCount[xyoffset] > 0)
-                        continue;
-
-                    if(leftCount > 0)
-                    {
-                        accuImage.img[xyoffset] = accuImage.img[xyoffset-1];
-                        accuImage.imgCount[xyoffset] = - 1;
-                    }
-                    else if(upCount > 0)
-                    {
-                        accuImage.img[xyoffset] = accuImage.img[xyoffset-outTextureSide];
-                        accuImage.imgCount[xyoffset] = - 1;
-                    }
-                    else if(leftCount < 0 && - leftCount < texParams.padding && (upCount == 0 || leftCount > upCount))
-                    {
-                        accuImage.img[xyoffset] = accuImage.img[xyoffset-1];
-                        accuImage.imgCount[xyoffset] = leftCount - 1;
-                    }
-
-                    else if(upCount < 0 && - upCount < texParams.padding)
-                    {
-                        accuImage.img[xyoffset] = accuImage.img[xyoffset-outTextureSide];
-                        accuImage.imgCount[xyoffset] = upCount - 1;
-                    }
-                }
-            }
-            //bottom-right to up-left
-            for(unsigned int y = 1; y < outTextureSide-1; ++y) //change
-            {
-                unsigned int yoffset = (outTextureSide - y) * outTextureSide;
-                for(unsigned int x = 1; x < outTextureSide-1; ++x)
-                {
-                    unsigned int xyoffset = yoffset + (outTextureSide - x);
-                    const int rightCount = accuImage.imgCount[xyoffset+1];
-                    const int leftCount = accuImage.imgCount[xyoffset-1];
-                    const int downCount = accuImage.imgCount[xyoffset+outTextureSide];
-                    const int upCount = accuImage.imgCount[xyoffset-outTextureSide];
-
-                    if(accuImage.imgCount[xyoffset] > 0)
-                        continue;
-
-                    if(rightCount > 0)
-                    {
-                        accuImage.img[xyoffset] = accuImage.img[xyoffset+1];
-                        accuImage.imgCount[xyoffset] = - 1;
-                    }
-                    else if(downCount > 0)
-                    {
-                        accuImage.img[xyoffset] = accuImage.img[xyoffset+outTextureSide];
-                        accuImage.imgCount[xyoffset] = - 1;
-                    }
-                    else if((rightCount < 0 && - rightCount < texParams.padding) &&
-                            (leftCount == 0 || rightCount > leftCount) &&
-                            (downCount == 0 || rightCount >= downCount)
-                            )
-                    {
-                        accuImage.img[xyoffset] = accuImage.img[xyoffset+1];
-                        accuImage.imgCount[xyoffset] = rightCount - 1;
-                    }
-                    else if((downCount < 0 && - downCount < texParams.padding) &&
-                            (upCount == 0 || downCount > upCount)
-                            )
-                    {
-                        accuImage.img[xyoffset] = accuImage.img[xyoffset+outTextureSide];
-                        accuImage.imgCount[xyoffset] = downCount - 1;
-                    }
-                }
-            }
-        }
->>>>>>> a0484048
 
         //up-left to bottom-right
         for(unsigned int y = 1; y < outTextureSide-1; ++y)
@@ -745,7 +658,6 @@
             unsigned int yoffset = y * outTextureSide;
             for(unsigned int x = 1; x < outTextureSide-1; ++x)
             {
-<<<<<<< HEAD
                 unsigned int xyoffset = yoffset + x;
                 if(atlasTexture.imgCount[xyoffset] > 0)
                     continue;
@@ -773,21 +685,7 @@
                 {
                     atlasTexture.img[xyoffset] = atlasTexture.img[xyoffset - outTextureSide];
                     atlasTexture.imgCount[xyoffset] = upCount - 1;
-=======
-                ALICEVISION_LOG_INFO("  - Filling texture holes.");
-                std::vector<float> alphaBuffer(accuImage.img.size());
-                for(unsigned int yp = 0; yp < texParams.textureSide; ++yp)
-                {
-                    unsigned int yoffset = yp * texParams.textureSide;
-                    for(unsigned int xp = 0; xp < texParams.textureSide; ++xp)
-                    {
-                        unsigned int xyoffset = yoffset + xp;
-                        alphaBuffer[xyoffset] = accuImage.imgCount[xyoffset] ? 1.0f : 0.0f;
-                    }
->>>>>>> a0484048
-                }
-                imageIO::fillHoles(texParams.textureSide, texParams.textureSide, accuImage.img, alphaBuffer);
-                alphaBuffer.clear();
+                }
             }
         }
       /*  const std::string textureName1 = "texture_" + std::to_string(1001 + atlasID) + "Interpadd." + EImageFileType_enumToString(textureFileType); // starts at '1001' for UDIM compatibility
@@ -839,7 +737,6 @@
         imageIO::writeImage(texturePath2.string(), outTextureSide, outTextureSide, atlasTexture.img);*/
     }
 
-<<<<<<< HEAD
     // texture holes filling
     if(texParams.fillHoles)
     {
@@ -856,12 +753,6 @@
         }
         imageIO::fillHoles(texParams.textureSide, texParams.textureSide, atlasTexture.img, alphaBuffer);
         alphaBuffer.clear();
-=======
-        const std::string textureName = "texture_" + std::to_string(1001 + atlasID) + "." + EImageFileType_enumToString(textureFileType); // starts at '1001' for UDIM compatibility
-        bfs::path texturePath = outPath / textureName;
-        ALICEVISION_LOG_INFO("  - Writing texture file: " << texturePath.string());
-        imageIO::writeImage(texturePath.string(), outTextureSide, outTextureSide, accuImage.img, imageIO::EImageQuality::OPTIMIZED, imageIO::EImageColorSpace::AUTO);
->>>>>>> a0484048
     }
 
     // downscale texture if required
@@ -879,7 +770,7 @@
     bfs::path texturePath = outPath / textureName;
     ALICEVISION_LOG_INFO("  - Writing texture file: " << texturePath.string());
 
-    imageIO::writeImage(texturePath.string(), outTextureSide, outTextureSide, atlasTexture.img);
+    imageIO::writeImage(texturePath.string(), outTextureSide, outTextureSide, atlasTexture.img, imageIO::EImageQuality::OPTIMIZED, imageIO::EImageColorSpace::AUTO);
 }
 
 
