# Headers
set(camera_files_headers
<<<<<<< HEAD
	camera.hpp
	cameraCommon.hpp
	cameraUndistortImage.hpp
	IntrinsicBase.hpp
	IntrinsicInitMode.hpp
	Distortion.hpp
	DistortionRadial.hpp
	DistortionBrown.hpp
	DistortionFisheye.hpp
	DistortionFisheye1.hpp
	IntrinsicsScaleOffset.hpp
	IntrinsicsScaleOffsetDisto.hpp
	Pinhole.hpp
	PinholeBrown.hpp
	PinholeFisheye.hpp
	PinholeFisheye1.hpp
	PinholeRadial.hpp
	Equidistant.hpp
	EquidistantRadial.hpp
=======
    camera.hpp
    cameraCommon.hpp
    cameraUndistortImage.hpp
    IntrinsicBase.hpp
    IntrinsicInitMode.hpp
    Pinhole.hpp
    PinholeBrown.hpp
    PinholeFisheye.hpp
    PinholeFisheye1.hpp
    PinholeRadial.hpp
>>>>>>> dc42aed4
)

alicevision_add_interface(aliceVision_camera
  SOURCES ${camera_files_headers}
  LINKS
    aliceVision_numeric
    aliceVision_geometry
    aliceVision_image
    aliceVision_stl
    aliceVision_system
)

# Unit tests
alicevision_add_test(distortion_test.cpp        NAME "camera_distortionRadial"    LINKS aliceVision_camera)
alicevision_add_test(pinholeBrown_test.cpp      NAME "camera_pinholeBrown"        LINKS aliceVision_camera)
alicevision_add_test(pinholeFisheye_test.cpp    NAME "camera_pinholeFisheye"      LINKS aliceVision_camera)
alicevision_add_test(pinholeFisheye1_test.cpp   NAME "camera_pinholeFisheye1"     LINKS aliceVision_camera)
alicevision_add_test(pinholeRadial_test.cpp     NAME "camera_pinholeRadial"       LINKS aliceVision_camera)<|MERGE_RESOLUTION|>--- conflicted
+++ resolved
@@ -1,6 +1,5 @@
 # Headers
 set(camera_files_headers
-<<<<<<< HEAD
 	camera.hpp
 	cameraCommon.hpp
 	cameraUndistortImage.hpp
@@ -20,18 +19,6 @@
 	PinholeRadial.hpp
 	Equidistant.hpp
 	EquidistantRadial.hpp
-=======
-    camera.hpp
-    cameraCommon.hpp
-    cameraUndistortImage.hpp
-    IntrinsicBase.hpp
-    IntrinsicInitMode.hpp
-    Pinhole.hpp
-    PinholeBrown.hpp
-    PinholeFisheye.hpp
-    PinholeFisheye1.hpp
-    PinholeRadial.hpp
->>>>>>> dc42aed4
 )
 
 alicevision_add_interface(aliceVision_camera
