--- conflicted
+++ resolved
@@ -8,7 +8,8 @@
 #include "optimization.hpp"
 #include <openMVG/sfm/sfm_data_BA_ceres.hpp>
 #include <openMVG/rig/rig_BA_ceres.hpp>
-<<<<<<< HEAD
+#include <openMVG/logger.hpp>
+
 
 #include <boost/accumulators/accumulators.hpp>
 #include <boost/accumulators/statistics/stats.hpp>
@@ -18,13 +19,6 @@
 #include <boost/accumulators/statistics/max.hpp>
 #include <boost/accumulators/statistics/sum.hpp>
 
-//@fixme move/redefine
-#define POPART_COUT(x) std::cout << x << std::endl
-#define POPART_CERR(x) std::cerr << x << std::endl
-=======
-#include <openMVG/logger.hpp>
->>>>>>> be665048
-
 namespace openMVG{
 namespace localization{
 
@@ -38,7 +32,7 @@
   
   const size_t numViews = vec_localizationResult.size();
   assert(numViews > 0 );
-   
+  
   // the id for the instrinsic group
   IndexT intrinsicID = 0;
     
@@ -75,8 +69,8 @@
       tinyScene.intrinsics[intrinsicID] = std::make_shared<cameras::Pinhole_Intrinsic>(currIntrinsics->_w, currIntrinsics->_h, currIntrinsics->focal(), pp(0), pp(1));
     }
     else
-    {
-      // intrinsic (the shared_ptr does not take the ownership, will not release the input pointer)
+  {
+    // intrinsic (the shared_ptr does not take the ownership, will not release the input pointer)
       tinyScene.intrinsics[intrinsicID] = std::shared_ptr<cameras::Pinhole_Intrinsic_Radial_K3>(currIntrinsics, [](cameras::Pinhole_Intrinsic_Radial_K3*){});
       POPART_COUT("Type of intrinsics " <<tinyScene.intrinsics[0].get()->getType());
     }
@@ -84,9 +78,9 @@
   
   {
     // just debugging -- print reprojection errors -- this block can be safely removed/commented out
-    for(size_t viewID = 0; viewID < numViews; ++viewID)
-    {
-      const LocalizationResult &currResult = vec_localizationResult[viewID];
+  for(size_t viewID = 0; viewID < numViews; ++viewID)
+  {
+    const LocalizationResult &currResult = vec_localizationResult[viewID];
       if(!currResult.isValid())
       {
         continue;
@@ -120,7 +114,6 @@
     
     if(!allTheSameIntrinsics)
     {
-      cameras::Pinhole_Intrinsic_Radial_K3* currIntrinsics = &currResult.getIntrinsics();
        // intrinsic (the shared_ptr does not take the ownership, will not release the input pointer)
       tinyScene.intrinsics[intrinsicID] = std::shared_ptr<cameras::Pinhole_Intrinsic_Radial_K3>(currIntrinsics, [](cameras::Pinhole_Intrinsic_Radial_K3*){});
       ++intrinsicID;
@@ -145,6 +138,7 @@
       {
         // normally there should be no other features already associated to this
         // 3D point in this view
+//        assert(tinyScene.structure[landmarkID].obs.count(viewID) == 0);
         if(tinyScene.structure[landmarkID].obs.count(viewID) != 0)
         {
           // this is weird but it could happen when two features are really close to each other (?)
@@ -171,11 +165,11 @@
   {
     // just debugging some stats -- this block can be safely removed/commented out
     
-    POPART_COUT("Number of 3D-2D associations " << tinyScene.structure.size());
-    
+  POPART_COUT("Number of 3D-2D associations " << tinyScene.structure.size());
+  
     std::size_t maxObs = 0;
     for(const auto landmark : tinyScene.GetLandmarks() )
-    {
+  {
       if(landmark.second.obs.size() > maxObs)
         maxObs = landmark.second.obs.size();
     }
@@ -202,7 +196,7 @@
     if(allTheSameIntrinsics)
     {
       std::vector<double> params = tinyScene.intrinsics[0].get()->getParams();
-      POPART_COUT("K before bundle: " << params[0] << " " << params[1] << " "<< params[2]);
+    POPART_COUT("K before bundle:" << params[0] << " " << params[1] << " "<< params[2]);
       if(params.size() == 6)
         POPART_COUT("Distortion before bundle: " << params[3] << " " << params[4] << " "<< params[5]);
     }
@@ -237,8 +231,8 @@
       params.push_back(0);
     }
     assert(params.size() == 6);
-    POPART_COUT("K after bundle: " << params[0] << " " << params[1] << " "<< params[2]);
-    POPART_COUT("Distortion after bundle " << params[3] << " " << params[4] << " "<< params[5]);
+    POPART_COUT("K after bundle:" << params[0] << " " << params[1] << " "<< params[2]);
+    POPART_COUT("Distortion after bundle" << params[3] << " " << params[4] << " "<< params[5]);
 
     // update the intrinsics of the each localization result
     for(size_t viewID = 0; viewID < numViews; ++viewID)
