<<<<<<< HEAD
if(OpenMVG_USE_BOOST)

=======
# Headers
>>>>>>> 04946917
set(localization_files_headers
  LocalizationResult.hpp
  VoctreeLocalizer.hpp
  optimization.hpp
  reconstructed_regions.hpp
  ILocalizer.hpp
  rigResection.hpp
)

# Sources
set(localization_files_sources
  LocalizationResult.cpp
  VoctreeLocalizer.cpp
  optimization.cpp
  rigResection.cpp
)


if (OPENMVG_HAVE_CCTAG)
  list(APPEND localization_files_headers CCTagLocalizer.hpp)
  list(APPEND localization_files_sources CCTagLocalizer.cpp)
endif()

add_library(openMVG_localization
  ${localization_files_headers}
<<<<<<< HEAD
  ${localization_files_sources})
TARGET_LINK_LIBRARIES(openMVG_localization 
      PUBLIC openMVG_sfm 
             openMVG_voctree 
             openMVG_numeric 
      PRIVATE openMVG_system 
              stlplus 
              ${Boost_LIBRARIES} 
              ${LOG_LIB})
IF(OpenMVG_USE_CCTAG)
  TARGET_LINK_LIBRARIES(openMVG_localization PRIVATE CCTag::CCTag)
ENDIF(OpenMVG_USE_CCTAG)
IF(OpenMVG_USE_OPENGV)
  TARGET_LINK_LIBRARIES(openMVG_localization PRIVATE ${OPENGV_LIBRARY})
ENDIF(OpenMVG_USE_OPENGV)

SET_TARGET_PROPERTIES(openMVG_localization PROPERTIES SOVERSION ${OPENMVG_VERSION_MAJOR} VERSION "${OPENMVG_VERSION_MAJOR}.${OPENMVG_VERSION_MINOR}")
SET_PROPERTY(TARGET openMVG_localization PROPERTY FOLDER OpenMVG)
INSTALL(TARGETS openMVG_localization DESTINATION lib EXPORT openMVG-targets)

UNIT_TEST(openMVG LocalizationResult
  "openMVG_localization")
IF(OpenMVG_USE_OPENGV)
  UNIT_TEST(openMVG rigResection
    "openMVG_localization")
ENDIF(OpenMVG_USE_OPENGV)

endif(OpenMVG_USE_BOOST)
=======
  ${localization_files_sources}
)

target_link_libraries(openMVG_localization
  PUBLIC openMVG_sfm
         openMVG_voctree
         openMVG_numeric
  PRIVATE openMVG_system
          stlplus
          ${Boost_LIBRARIES}
          ${LOG_LIB}
)

if(OPENMVG_HAVE_CCTAG)
  target_link_libraries(openMVG_localization PRIVATE CCTag::CCTag)
endif()

if(OPENMVG_HAVE_OPENGV)
  target_link_libraries(openMVG_localization PRIVATE ${OPENGV_LIBRARY})
endif()

set_target_properties(openMVG_localization
  PROPERTIES SOVERSION ${OPENMVG_VERSION_MAJOR}
  VERSION "${OPENMVG_VERSION_MAJOR}.${OPENMVG_VERSION_MINOR}"
)

set_property(TARGET openMVG_localization
  PROPERTY FOLDER OpenMVG
)

install(TARGETS openMVG_localization
  DESTINATION lib
  EXPORT openMVG-targets
)

UNIT_TEST(openMVG LocalizationResult "openMVG_localization")

if(OPENMVG_HAVE_OPENGV)
  UNIT_TEST(openMVG rigResection  "openMVG_localization")
endif()
>>>>>>> 04946917
<|MERGE_RESOLUTION|>--- conflicted
+++ resolved
@@ -1,9 +1,4 @@
-<<<<<<< HEAD
-if(OpenMVG_USE_BOOST)
-
-=======
 # Headers
->>>>>>> 04946917
 set(localization_files_headers
   LocalizationResult.hpp
   VoctreeLocalizer.hpp
@@ -29,36 +24,6 @@
 
 add_library(openMVG_localization
   ${localization_files_headers}
-<<<<<<< HEAD
-  ${localization_files_sources})
-TARGET_LINK_LIBRARIES(openMVG_localization 
-      PUBLIC openMVG_sfm 
-             openMVG_voctree 
-             openMVG_numeric 
-      PRIVATE openMVG_system 
-              stlplus 
-              ${Boost_LIBRARIES} 
-              ${LOG_LIB})
-IF(OpenMVG_USE_CCTAG)
-  TARGET_LINK_LIBRARIES(openMVG_localization PRIVATE CCTag::CCTag)
-ENDIF(OpenMVG_USE_CCTAG)
-IF(OpenMVG_USE_OPENGV)
-  TARGET_LINK_LIBRARIES(openMVG_localization PRIVATE ${OPENGV_LIBRARY})
-ENDIF(OpenMVG_USE_OPENGV)
-
-SET_TARGET_PROPERTIES(openMVG_localization PROPERTIES SOVERSION ${OPENMVG_VERSION_MAJOR} VERSION "${OPENMVG_VERSION_MAJOR}.${OPENMVG_VERSION_MINOR}")
-SET_PROPERTY(TARGET openMVG_localization PROPERTY FOLDER OpenMVG)
-INSTALL(TARGETS openMVG_localization DESTINATION lib EXPORT openMVG-targets)
-
-UNIT_TEST(openMVG LocalizationResult
-  "openMVG_localization")
-IF(OpenMVG_USE_OPENGV)
-  UNIT_TEST(openMVG rigResection
-    "openMVG_localization")
-ENDIF(OpenMVG_USE_OPENGV)
-
-endif(OpenMVG_USE_BOOST)
-=======
   ${localization_files_sources}
 )
 
@@ -98,5 +63,4 @@
 
 if(OPENMVG_HAVE_OPENGV)
   UNIT_TEST(openMVG rigResection  "openMVG_localization")
-endif()
->>>>>>> 04946917
+endif()