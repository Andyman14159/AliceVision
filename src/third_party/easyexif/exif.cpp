--- conflicted
+++ resolved
@@ -1,5 +1,5 @@
 /**************************************************************************
-  exif.cpp  -- A simple ISO C++ library to parse basic EXIF 
+  exif.cpp  -- A simple ISO C++ library to parse basic EXIF
                information from a JPEG file.
 
   Copyright (c) 2010-2015 Mayank Lahiri
@@ -8,27 +8,15 @@
 
   See exif.h for version history.
 
-  Redistribution and use in source and binary forms, with or without 
+  Redistribution and use in source and binary forms, with or without
   modification, are permitted provided that the following conditions are met:
 
-  -- Redistributions of source code must retain the above copyright notice, 
+  -- Redistributions of source code must retain the above copyright notice,
      this list of conditions and the following disclaimer.
-  -- Redistributions in binary form must reproduce the above copyright notice, 
-     this list of conditions and the following disclaimer in the documentation 
+  -- Redistributions in binary form must reproduce the above copyright notice,
+     this list of conditions and the following disclaimer in the documentation
      and/or other materials provided with the distribution.
 
-<<<<<<< HEAD
-     THIS SOFTWARE IS PROVIDED BY THE COPYRIGHT HOLDERS ``AS IS'' AND ANY EXPRESS 
-     OR IMPLIED WARRANTIES, INCLUDING, BUT NOT LIMITED TO, THE IMPLIED WARRANTIES 
-     OF MERCHANTABILITY AND FITNESS FOR A PARTICULAR PURPOSE ARE DISCLAIMED. IN 
-     NO EVENT SHALL THE FREEBSD PROJECT OR CONTRIBUTORS BE LIABLE FOR ANY DIRECT, 
-     INDIRECT, INCIDENTAL, SPECIAL, EXEMPLARY, OR CONSEQUENTIAL DAMAGES (INCLUDING, 
-     BUT NOT LIMITED TO, PROCUREMENT OF SUBSTITUTE GOODS OR SERVICES; LOSS OF USE, 
-     DATA, OR PROFITS; OR BUSINESS INTERRUPTION) HOWEVER CAUSED AND ON ANY THEORY 
-     OF LIABILITY, WHETHER IN CONTRACT, STRICT LIABILITY, OR TORT (INCLUDING 
-     NEGLIGENCE OR OTHERWISE) ARISING IN ANY WAY OUT OF THE USE OF THIS SOFTWARE, 
-     EVEN IF ADVISED OF THE POSSIBILITY OF SUCH DAMAGE.
-=======
   THIS SOFTWARE IS PROVIDED BY THE COPYRIGHT HOLDERS ``AS IS'' AND ANY EXPRESS
   OR IMPLIED WARRANTIES, INCLUDING, BUT NOT LIMITED TO, THE IMPLIED WARRANTIES
   OF MERCHANTABILITY AND FITNESS FOR A PARTICULAR PURPOSE ARE DISCLAIMED. IN
@@ -39,7 +27,6 @@
   OF LIABILITY, WHETHER IN CONTRACT, STRICT LIABILITY, OR TORT (INCLUDING
   NEGLIGENCE OR OTHERWISE) ARISING IN ANY WAY OUT OF THE USE OF THIS SOFTWARE,
   EVEN IF ADVISED OF THE POSSIBILITY OF SUCH DAMAGE.
->>>>>>> 08f6b082
 */
 #include "exif.h"
 
@@ -51,289 +38,6 @@
 using std::string;
 
 namespace {
-<<<<<<< HEAD
-
-  struct Rational {
-    uint32_t numerator, denominator;
-    operator double() const {
-      if (denominator < 1e-20) {
-        return 0;
-      }
-      return static_cast<double>(numerator) / static_cast<double>(denominator);
-    }
-  };
-
-  // IF Entry 
-  class IFEntry {
-  public:
-    using byte_vector = std::vector<uint8_t>;
-    using ascii_vector = std::string;
-    using short_vector = std::vector<uint16_t>;
-    using long_vector = std::vector<uint32_t>;
-    using rational_vector = std::vector<Rational>;
-
-    IFEntry()
-      : tag_(0xFF),
-        format_(0xFF),
-        data_(0),
-        length_(0),
-        val_byte_(nullptr)
-    {}
-    IFEntry(const IFEntry&) =delete;
-    IFEntry & operator=(const IFEntry &) =delete;
-    IFEntry(IFEntry && other)
-      : tag_(other.tag_),
-        format_(other.format_),
-        data_(other.data_),
-        length_(other.length_),
-        val_byte_(other.val_byte_)
-    {
-      other.tag_ = 0xFF;
-      other.format_ = 0xFF;
-      other.data_ = 0;
-      other.length_ = 0;
-      other.val_byte_ = nullptr;
-    }
-    ~IFEntry() {
-      delete_union();
-    }
-    unsigned short tag() const {
-      return tag_;
-    }
-    void tag(unsigned short tag) {
-      tag_ = tag;
-    }
-    unsigned short format() const {
-      return format_;
-    }
-    bool format(unsigned short format) {
-      switch (format) {
-        case 0x01:
-        case 0x02:
-        case 0x03:
-        case 0x04:
-        case 0x05:
-        case 0x07:
-        case 0x09:
-        case 0x0a:
-        case 0xff:
-          break;
-        default:
-          return false;
-      }
-      delete_union();
-      format_ = format;
-      new_union();
-      return true;
-    }
-    unsigned data() const {
-      return data_;
-    }
-    void data(unsigned data) {
-      data_ = data;
-    }
-    unsigned length() const {
-      return length_;
-    }
-    void length(unsigned length) {
-      length_ = length;
-    }
-
-    // functions to access the data
-    //
-    // !! it's CALLER responsibility to check that format !!
-    // !! is correct before accessing it's field          !!
-    //
-    // - getters are use here to allow future addition
-    //   of checks if format is correct
-    byte_vector & val_byte() {
-      return *val_byte_;
-    }
-    ascii_vector & val_string() {
-      return *val_string_;
-    }
-    short_vector & val_short() {
-      return *val_short_;
-    }
-    long_vector & val_long() {
-      return *val_long_;
-    }
-    rational_vector & val_rational() {
-      return *val_rational_;
-    }
-  private:
-    // Raw fields
-    unsigned short tag_;
-    unsigned short format_;
-    unsigned data_;
-    unsigned length_;
-    
-    // Parsed fields
-    union {
-      byte_vector * val_byte_;
-      ascii_vector * val_string_;
-      short_vector * val_short_;
-      long_vector * val_long_;
-      rational_vector * val_rational_;
-    };
-
-    void delete_union() {
-      switch (format_) {
-        case 0x1:
-          delete val_byte_;
-          val_byte_ = nullptr;
-          break;
-        case 0x2:
-          delete val_string_;
-          val_string_ = nullptr;
-          break;
-        case 0x3:
-          delete val_short_;
-          val_short_ = nullptr;
-          break;
-        case 0x4:
-          delete val_long_;
-          val_long_ = nullptr;
-          break;
-        case 0x5:
-          delete val_rational_;
-          val_rational_ = nullptr;
-          break;
-        case 0xff:
-          break;
-        default:
-          // should not get here
-          // should I throw an exception or ...?
-          break;
-      }
-    }
-    void new_union() {
-      switch (format_) {
-        case 0x1:
-          val_byte_ = new byte_vector();
-          break;
-        case 0x2:
-          val_string_ = new ascii_vector();
-          break;
-        case 0x3:
-          val_short_ = new short_vector();
-          break;
-        case 0x4:
-          val_long_ = new long_vector();
-          break;
-        case 0x5:
-          val_rational_ = new rational_vector();
-          break;
-        case 0xff:
-          break;
-        default:
-          // should not get here
-          // should I throw an exception or ...?
-          break;
-      }
-    }
-  };
-
-  // Helper functions
-  template <typename T, bool alignIntel>
-  T parse(const unsigned char * buf);
-
-  template <>
-  uint8_t parse<uint8_t, false>(const unsigned char * buf) {
-    return *buf;
-  }
-
-  template <>
-  uint8_t parse<uint8_t, true>(const unsigned char * buf) {
-    return *buf;
-  }
-
-  template <>
-  uint16_t parse<uint16_t, false>(const unsigned char * buf) {
-    return (static_cast<uint16_t>(buf[0])<<8) | buf[1];
-  }
-
-  template <>
-  uint16_t parse<uint16_t, true>(const unsigned char * buf) {
-    return (static_cast<uint16_t>(buf[1])<<8) | buf[0];
-  }
-
-  template <>
-  uint32_t parse<uint32_t, false>(const unsigned char * buf) {
-    return (static_cast<uint32_t>(buf[0])<<24) |
-           (static_cast<uint32_t>(buf[1])<<16) |
-           (static_cast<uint32_t>(buf[2])<<8)  |
-           buf[3];
-  }
-
-  template <>
-  uint32_t parse<uint32_t, true>(const unsigned char * buf) {
-    return (static_cast<uint32_t>(buf[3])<<24) |
-           (static_cast<uint32_t>(buf[2])<<16) |
-           (static_cast<uint32_t>(buf[1])<<8)  |
-           buf[0];
-  }
-
-  template <>
-  Rational parse<Rational, true>(const unsigned char * buf) {
-    Rational r;
-    r.numerator   = parse<uint32_t, true>(buf);
-    r.denominator = parse<uint32_t, true>(buf + 4);
-    return r;
-  }
-
-  template <>
-  Rational parse<Rational, false>(const unsigned char * buf) {
-    Rational r;
-    r.numerator   = parse<uint32_t, false>(buf);
-    r.denominator = parse<uint32_t, false>(buf + 4);
-    return r;
-  }
-
-  /**
-   * Try to read entry.length() values for this entry.
-   *
-   * Returns:
-   *  true  - entry.length() values were read
-   *  false - something went wrong, vec's content was not touched
-   */
-  template <typename T, bool alignIntel, typename C>
-  bool extract_values(C & container,
-                      const unsigned char * buf,
-                      const unsigned base,
-                      const unsigned len,
-                      const IFEntry & entry) {
-    const unsigned char * data;
-    uint32_t reversed_data;
-    // if data fits into 4 bytes, they are stored directly in
-    // the data field in IFEntry
-    if (sizeof(T) * entry.length() <= 4) {
-      if (alignIntel) {
-        reversed_data = entry.data();
-      } else {
-        reversed_data = entry.data();
-        // this reversing works, but is ugly 
-        unsigned char * data = reinterpret_cast<unsigned char *>(&reversed_data);
-        unsigned char tmp;
-        tmp = data[0];
-        data[0] = data[3];
-        data[3] = tmp;
-        tmp = data[1];
-        data[1] = data[2];
-        data[2] = tmp;
-      }
-      data = reinterpret_cast<const unsigned char *>(&(reversed_data));
-    } else {
-      data = buf + base + entry.data();
-      if (data + sizeof(T) * entry.length() > buf + len) {
-        return false;
-      }
-    }
-    container.resize(entry.length());
-    for (size_t i = 0; i < entry.length(); ++i) {
-      container[i] = parse<T, alignIntel>(data + sizeof(T) * i);
-    }
-=======
 
 struct Rational {
   uint32_t numerator, denominator;
@@ -392,7 +96,6 @@
     delete_union();
     format_ = format;
     new_union();
->>>>>>> 08f6b082
     return true;
   }
   unsigned data() const { return data_; }
@@ -429,88 +132,6 @@
     rational_vector *val_rational_;
   };
 
-<<<<<<< HEAD
-  template <bool alignIntel>
-  void parseIFEntryHeader(const unsigned char * buf,
-                          unsigned short & tag,
-                          unsigned short & format,
-                          unsigned & length,
-                          unsigned & data) {
-    // Each directory entry is composed of:
-    // 2 bytes: tag number (data field)
-    // 2 bytes: data format
-    // 4 bytes: number of components
-    // 4 bytes: data value or offset to data value
-    tag    = parse<uint16_t, alignIntel>(buf);
-    format = parse<uint16_t, alignIntel>(buf + 2);
-    length = parse<uint32_t, alignIntel>(buf + 4);
-    data   = parse<uint32_t, alignIntel>(buf + 8);
-  }
-
-  template <bool alignIntel>
-  void parseIFEntryHeader(const unsigned char * buf,
-                          IFEntry & result) {
-    unsigned short tag;
-    unsigned short format;
-    unsigned length;
-    unsigned data;
-
-    parseIFEntryHeader<alignIntel>(buf, tag, format, length, data);
-
-    result.tag(tag);
-    result.format(format);
-    result.length(length);
-    result.data(data);
-  }
-
-  template <bool alignIntel>
-  IFEntry parseIFEntry_temp(const unsigned char * buf,
-                       const unsigned offs,
-                       const unsigned base,
-                       const unsigned len) {
-    IFEntry result;
-
-    // check if there even is enough data for IFEntry in the buffer
-    if (buf + offs + 12 > buf + len) {
-      result.tag(0xFF);
-      return result;
-    }
-
-    parseIFEntryHeader<alignIntel>(buf + offs, result);
-
-    // Parse value in specified format
-    switch (result.format()) {
-      case 1:
-        if (!extract_values<uint8_t, alignIntel>(result.val_byte(), buf, base, len, result)) {
-          result.tag(0xFF);
-        }
-        break;
-      case 2:
-        // string is basically sequence of uint8_t (well, according to EXIF even uint7_t, but
-        // we don't have that), so just read it as bytes
-        if (!extract_values<uint8_t, alignIntel>(result.val_string(), buf, base, len, result)) {
-          result.tag(0xFF);
-        }
-        // and cut zero byte at the end, since we don't want that in the std::string
-        if (result.val_string()[result.val_string().length() - 1] == '\0') {
-          result.val_string().resize(result.val_string().length() - 1);
-        }
-        break;
-      case 3:
-        if (!extract_values<uint16_t, alignIntel>(result.val_short(), buf, base, len, result)) {
-          result.tag(0xFF);
-        }
-        break;
-      case 4:
-        if (!extract_values<uint32_t, alignIntel>(result.val_long(), buf, base, len, result)) {
-          result.tag(0xFF);
-        }
-        break;
-      case 5:
-        if (!extract_values<Rational, alignIntel>(result.val_rational(), buf, base, len, result)) {
-          result.tag(0xFF);
-        }
-=======
   void delete_union() {
     switch (format_) {
       case 0x1:
@@ -557,18 +178,13 @@
         break;
       case 0x5:
         val_rational_ = new rational_vector();
->>>>>>> 08f6b082
         break;
       case 0xff:
         break;
       default:
-<<<<<<< HEAD
-        result.tag(0xFF);
-=======
         // should not get here
         // should I throw an exception or ...?
         break;
->>>>>>> 08f6b082
     }
   }
 };
@@ -711,42 +327,6 @@
     return result;
   }
 
-<<<<<<< HEAD
-  // helper functions for convinience
-  template <typename T>
-  T parse_value(const unsigned char * buf, bool alignIntel) {
-    if (alignIntel) {
-      return parse<T, true>(buf);
-    } else {
-      return parse<T, false>(buf);
-    }
-  }
-
-  void parseIFEntryHeader(const unsigned char * buf,
-                          bool alignIntel,
-                          unsigned short & tag,
-                          unsigned short & format,
-                          unsigned & length,
-                          unsigned & data) {
-    if (alignIntel) {
-      parseIFEntryHeader<true>(buf, tag, format, length, data);
-    } else {
-      parseIFEntryHeader<false>(buf, tag, format, length, data);
-    }
-  }
-
-  IFEntry parseIFEntry(const unsigned char * buf,
-                       const unsigned offs,
-                       const bool alignIntel,
-                       const unsigned base,
-                       const unsigned len) {
-    if (alignIntel) {
-      return std::move(parseIFEntry_temp<true>(buf, offs, base, len));
-    } else {
-      return std::move(parseIFEntry_temp<false>(buf, offs, base, len));
-    }
-  }
-=======
   parseIFEntryHeader<alignIntel>(buf + offs, result);
 
   // Parse value in specified format
@@ -828,23 +408,11 @@
     return std::move(parseIFEntry_temp<false>(buf, offs, base, len));
   }
 }
->>>>>>> 08f6b082
 }
 
 //
-// Locates the EXIF segment and parses it using parseFromEXIFSegment 
+// Locates the EXIF segment and parses it using parseFromEXIFSegment
 //
-<<<<<<< HEAD
-int EXIFInfo::parseFrom(const unsigned char *buf, unsigned len) {
-  // Sanity check: all JPEG files start with 0xFFD8 and end with 0xFFD9
-  // This check also ensures that the user has supplied a correct value for len.
-  if (!buf || len < 4)
-    return PARSE_EXIF_ERROR_NO_EXIF;
-  if (buf[0] != 0xFF || buf[1] != 0xD8)
-    return PARSE_EXIF_ERROR_NO_JPEG;
-  if (buf[len-2] != 0xFF || buf[len-1] != 0xD9)
-    return PARSE_EXIF_ERROR_NO_JPEG;
-=======
 int easyexif::EXIFInfo::parseFrom(const unsigned char *buf, unsigned len) {
   // Sanity check: all JPEG files start with 0xFFD8.
   if (!buf || len < 4) return PARSE_EXIF_ERROR_NO_JPEG;
@@ -867,10 +435,9 @@
       }
     }
   }
->>>>>>> 08f6b082
   clear();
 
-  // Scan for EXIF header (bytes 0xFF 0xE1) and do a sanity check by 
+  // Scan for EXIF header (bytes 0xFF 0xE1) and do a sanity check by
   // looking for bytes "Exif\0\0". The marker length data is in Motorola
   // byte order, which results in the 'false' parameter to parse16().
   // The marker has to contain at least the TIFF header, otherwise the
@@ -882,19 +449,10 @@
   //   4 bytes: Offset to first IFD
   // =========
   //  16 bytes
-<<<<<<< HEAD
-  unsigned offs = 0;        // current offset into buffer
-  for (offs = 0; offs < len-1; offs++) 
-    if (buf[offs] == 0xFF && buf[offs+1] == 0xE1) 
-      break;
-  if (offs + 4 > len)
-    return PARSE_EXIF_ERROR_NO_EXIF;
-=======
   unsigned offs = 0;  // current offset into buffer
   for (offs = 0; offs < len - 1; offs++)
     if (buf[offs] == 0xFF && buf[offs + 1] == 0xE1) break;
   if (offs + 4 > len) return PARSE_EXIF_ERROR_NO_EXIF;
->>>>>>> 08f6b082
   offs += 2;
   unsigned short section_length = parse_value<uint16_t>(buf + offs, false);
   if (offs + section_length > len || section_length < 16)
@@ -1065,6 +623,11 @@
         exif->ImageUniqueID = result.val_string();
        break;
 
+    case 0xa431:
+      if (result.format() == 2)
+        exif->SerialNumber = result.val_string();
+      break;
+
     case 0xa432:
       // Focal length and FStop.
       if (result.format() == 5) {
@@ -1087,6 +650,11 @@
       if (result.format() == 2) {
         exif->LensInfo.Model = result.val_string();
       }
+      break;
+
+    case 0xa435:
+      if (result.format() == 2)
+        exif->LensSerialNumber = result.val_string();
       break;
   }
 }
@@ -1105,11 +673,11 @@
 
   if (!std::equal(buf, buf + 6, "Exif\0\0")) return PARSE_EXIF_ERROR_NO_EXIF;
   offs += 6;
-  
+
   // Now parsing the TIFF header. The first two bytes are either "II" or
   // "MM" for Intel or Motorola byte alignment. Sanity check by parsing
   // the unsigned short that follows, making sure it equals 0x2a. The
-  // last 4 bytes are an offset into the first IFD, which are added to 
+  // last 4 bytes are an offset into the first IFD, which are added to
   // the global offset counter. For this block, we expect the following
   // minimum size:
   //  2 bytes: 'II' or 'MM'
@@ -1124,16 +692,12 @@
   else {
     if (buf[offs] == 'M' && buf[offs + 1] == 'M')
       alignIntel = false;
-    else 
+    else
       return PARSE_EXIF_ERROR_UNKNOWN_BYTEALIGN;
   }
   this->ByteAlign = alignIntel;
   offs += 2;
-<<<<<<< HEAD
-  if (0x2a != parse_value<uint16_t>(buf+offs, alignIntel))
-=======
   if (0x2a != parse_value<uint16_t>(buf + offs, alignIntel))
->>>>>>> 08f6b082
     return PARSE_EXIF_ERROR_CORRUPT;
   offs += 2;
   unsigned first_ifd_offset = parse_value<uint32_t>(buf + offs, alignIntel);
@@ -1146,17 +710,9 @@
   // entries in the section. The last 4 bytes of the IFD contain an offset
   // to the next IFD, which means this IFD must contain exactly 6 + 12 * num
   // bytes of data.
-<<<<<<< HEAD
-  if (offs + 2 > len)
-    return PARSE_EXIF_ERROR_CORRUPT;
-  int num_entries = parse_value<uint16_t>(buf + offs, alignIntel);
-  if (offs + 6 + 12 * num_entries > len)
-    return PARSE_EXIF_ERROR_CORRUPT;
-=======
   if (offs + 2 > len) return PARSE_EXIF_ERROR_CORRUPT;
   int num_entries = parse_value<uint16_t>(buf + offs, alignIntel);
   if (offs + 6 + 12 * num_entries > len) return PARSE_EXIF_ERROR_CORRUPT;
->>>>>>> 08f6b082
   offs += 2;
   unsigned exif_sub_ifd_offset = len;
   unsigned gps_sub_ifd_offset = len;
@@ -1164,61 +720,9 @@
     IFEntry result =
         parseIFEntry(buf, offs, alignIntel, tiff_header_start, len);
     offs += 12;
-<<<<<<< HEAD
-    switch(result.tag()) {
-      case 0x102:
-        // Bits per sample
-        if (result.format() == 3)
-          this->BitsPerSample = result.val_short().front();
-        break;
-
-      case 0x10E:
-        // Image description
-        if (result.format() == 2)
-          this->ImageDescription = result.val_string();
-        break;
-
-      case 0x10F:
-        // Digicam make
-        if (result.format() == 2)
-          this->Make = result.val_string();
-        break;
-
-      case 0x110:
-        // Digicam model
-        if (result.format() == 2)
-          this->Model = result.val_string();
-        break;
-
-      case 0x112:
-        // Orientation of image
-        if (result.format() == 3)
-          this->Orientation = result.val_short().front();
-        break;
-
-      case 0x131:
-        // Software used for image
-        if (result.format() == 2)
-          this->Software = result.val_string();
-        break;
-
-      case 0x132:
-        // EXIF/TIFF date/time of image modification
-        if (result.format() == 2)
-          this->DateTime = result.val_string();
-        break;
-
-      case 0x8298:
-        // Copyright information
-        if (result.format() == 2)
-          this->Copyright = result.val_string();
-        break;
-
-=======
     readTag(result, this);
     switch(result.tag())
     {
->>>>>>> 08f6b082
       case 0x8825:
         // GPS IFS offset
         gps_sub_ifd_offset = tiff_header_start + result.data();
@@ -1238,149 +742,12 @@
   if (exif_sub_ifd_offset + 4 <= len) {
     offs = exif_sub_ifd_offset;
     int num_entries = parse_value<uint16_t>(buf + offs, alignIntel);
-<<<<<<< HEAD
-    if (offs + 6 + 12 * num_entries > len)
-      return PARSE_EXIF_ERROR_CORRUPT;
-    offs += 2;
-    while (--num_entries >= 0) {
-      IFEntry result = parseIFEntry(buf, offs, alignIntel, tiff_header_start, len);
-      switch(result.tag()) {
-        case 0x829a:
-          // Exposure time in seconds
-          if (result.format() == 5)
-            this->ExposureTime = result.val_rational().front();
-          break;
-
-        case 0x829d:
-          // FNumber
-          if (result.format() == 5)
-            this->FNumber = result.val_rational().front();
-          break;
-
-        case 0x8827:
-          // ISO Speed Rating
-          if (result.format() == 3)
-            this->ISOSpeedRatings = result.val_short().front();
-          break;
-
-        case 0x9003:
-          // Original date and time
-          if (result.format() == 2)
-            this->DateTimeOriginal = result.val_string();
-          break;
-
-        case 0x9004:
-          // Digitization date and time
-          if (result.format() == 2)
-            this->DateTimeDigitized = result.val_string();
-          break;
-
-        case 0x9201:
-          // Shutter speed value
-          if (result.format() == 5)
-            this->ShutterSpeedValue = result.val_rational().front();
-          break;
-
-        case 0x9204:
-          // Exposure bias value 
-          if (result.format() == 5)
-            this->ExposureBiasValue = result.val_rational().front();
-          break;
-
-        case 0x9206:
-          // Subject distance
-          if (result.format() == 5)
-            this->SubjectDistance = result.val_rational().front();
-          break;
-
-        case 0x9209:
-          // Flash used
-          if (result.format() == 3)
-            this->Flash = result.data() ? 1 : 0;
-          break;
-
-        case 0x920a:
-          // Focal length
-          if (result.format() == 5)
-            this->FocalLength = result.val_rational().front();
-          break;
-
-        case 0x9207:
-          // Metering mode
-          if (result.format() == 3)
-            this->MeteringMode = result.val_short().front();
-          break;
-
-        case 0x9291:
-          // Subsecond original time
-          if (result.format() == 2)
-            this->SubSecTimeOriginal = result.val_string();
-          break;
-
-        case 0xa002:
-          // EXIF Image width
-          if (result.format() == 4)
-            this->ImageWidth = result.val_long().front();
-          if (result.format() == 3)
-            this->ImageWidth = result.val_short().front();
-          break;
-
-        case 0xa003:
-          // EXIF Image height
-          if (result.format() == 4)
-            this->ImageHeight = result.val_long().front();
-          if (result.format() == 3)
-            this->ImageHeight = result.val_short().front();
-          break;
-
-        case 0xa405:
-          // Focal length in 35mm film
-          if (result.format() == 3)
-            this->FocalLengthIn35mm = result.val_short().front();
-          break;
-          
-        case 0xa420:
-          if (result.format() == 2)
-            this->ImageUniqueID = result.val_string();
-          break;
-
-        case 0xa431:
-          if (result.format() == 2)
-            this->SerialNumber = result.val_string();
-          break;
-
-        case 0xa432:
-          if (result.format() == 5) {
-            this->LensInfo.FocalLengthMin = result.val_rational()[0];
-            this->LensInfo.FocalLengthMax = result.val_rational()[1];
-            this->LensInfo.FStopMin = result.val_rational()[2];
-            this->LensInfo.FStopMax = result.val_rational()[3];
-          }
-          break;
-        case 0xa433:
-          if (result.format() == 2) {
-            this->LensInfo.Make = result.val_string();
-          }
-          break;
-
-        case 0xa434:
-          if (result.format() == 2)
-            this->LensModel = result.val_string();
-          break;
-
-        case 0xa435:
-          if (result.format() == 2)
-            this->LensSerialNumber = result.val_string();
-          break;
-      }
-=======
     if (offs + 6 + 12 * num_entries > len) return PARSE_EXIF_ERROR_CORRUPT;
     offs += 2;
     while (--num_entries >= 0) {
       IFEntry result =
           parseIFEntry(buf, offs, alignIntel, tiff_header_start, len);
       readTag(result, this);
->>>>>>> 08f6b082
       offs += 12;
     }
   }
@@ -1390,22 +757,13 @@
   if (gps_sub_ifd_offset + 4 <= len) {
     offs = gps_sub_ifd_offset;
     int num_entries = parse_value<uint16_t>(buf + offs, alignIntel);
-<<<<<<< HEAD
-    if (offs + 6 + 12 * num_entries > len)
-      return PARSE_EXIF_ERROR_CORRUPT;
-=======
     if (offs + 6 + 12 * num_entries > len) return PARSE_EXIF_ERROR_CORRUPT;
->>>>>>> 08f6b082
     offs += 2;
     while (--num_entries >= 0) {
       unsigned short tag, format;
       unsigned length, data;
       parseIFEntryHeader(buf + offs, alignIntel, tag, format, length, data);
-<<<<<<< HEAD
-      switch(tag) {
-=======
       switch (tag) {
->>>>>>> 08f6b082
         case 1:
           // GPS north or south
           this->GeoLocation.LatComponents.direction = *(buf + offs + 8);
@@ -1420,19 +778,6 @@
         case 2:
           // GPS latitude
           if (format == 5 && length == 3) {
-<<<<<<< HEAD
-            this->GeoLocation.LatComponents.degrees = 
-              parse_value<Rational>(buf + data + tiff_header_start, alignIntel);
-            this->GeoLocation.LatComponents.minutes = 
-              parse_value<Rational>(buf + data + tiff_header_start + 8, alignIntel);
-            this->GeoLocation.LatComponents.seconds = 
-              parse_value<Rational>(buf + data + tiff_header_start + 16, alignIntel);
-            this->GeoLocation.Latitude = 
-              this->GeoLocation.LatComponents.degrees +
-              this->GeoLocation.LatComponents.minutes / 60 +
-              this->GeoLocation.LatComponents.seconds / 3600;
-            if ('S' == this->GeoLocation.LatComponents.direction)
-=======
             this->GeoLocation.LatComponents.degrees = parse_value<Rational>(
                 buf + data + tiff_header_start, alignIntel);
             this->GeoLocation.LatComponents.minutes = parse_value<Rational>(
@@ -1444,7 +789,6 @@
                 this->GeoLocation.LatComponents.minutes / 60 +
                 this->GeoLocation.LatComponents.seconds / 3600;
             if ('S' == this->GeoLocation.LatComponents.direction) {
->>>>>>> 08f6b082
               this->GeoLocation.Latitude = -this->GeoLocation.Latitude;
             }
           }
@@ -1464,18 +808,6 @@
         case 4:
           // GPS longitude
           if (format == 5 && length == 3) {
-<<<<<<< HEAD
-            this->GeoLocation.LonComponents.degrees = 
-              parse_value<Rational>(buf + data + tiff_header_start, alignIntel);
-            this->GeoLocation.LonComponents.minutes = 
-              parse_value<Rational>(buf + data + tiff_header_start + 8, alignIntel);
-            this->GeoLocation.LonComponents.seconds = 
-              parse_value<Rational>(buf + data + tiff_header_start + 16, alignIntel);
-            this->GeoLocation.Longitude = 
-              this->GeoLocation.LonComponents.degrees +
-              this->GeoLocation.LonComponents.minutes / 60 +
-              this->GeoLocation.LonComponents.seconds / 3600;
-=======
             this->GeoLocation.LonComponents.degrees = parse_value<Rational>(
                 buf + data + tiff_header_start, alignIntel);
             this->GeoLocation.LonComponents.minutes = parse_value<Rational>(
@@ -1486,7 +818,6 @@
                 this->GeoLocation.LonComponents.degrees +
                 this->GeoLocation.LonComponents.minutes / 60 +
                 this->GeoLocation.LonComponents.seconds / 3600;
->>>>>>> 08f6b082
             if ('W' == this->GeoLocation.LonComponents.direction)
               this->GeoLocation.Longitude = -this->GeoLocation.Longitude;
           }
@@ -1503,15 +834,9 @@
         case 6:
           // GPS altitude
           if (format == 5) {
-<<<<<<< HEAD
-            this->GeoLocation.Altitude = 
-              parse_value<Rational>(buf + data + tiff_header_start, alignIntel);
-            if (1 == this->GeoLocation.AltitudeRef)
-=======
             this->GeoLocation.Altitude = parse_value<Rational>(
                 buf + data + tiff_header_start, alignIntel);
             if (1 == this->GeoLocation.AltitudeRef) {
->>>>>>> 08f6b082
               this->GeoLocation.Altitude = -this->GeoLocation.Altitude;
             }
           }
@@ -1534,21 +859,6 @@
 
 void easyexif::EXIFInfo::clear() {
   // Strings
-<<<<<<< HEAD
-  ImageDescription  = "";
-  Make              = "";
-  Model             = "";
-  Software          = "";
-  DateTime          = "";
-  DateTimeOriginal  = "";
-  DateTimeDigitized = ""; 
-  SubSecTimeOriginal= "";
-  Copyright         = "";
-
-  // Shorts / unsigned / double
-  ByteAlign         = 0;
-  Orientation       = 0; 
-=======
   ImageDescription = "";
   Make = "";
   Model = "";
@@ -1562,7 +872,6 @@
   // Shorts / unsigned / double
   ByteAlign = 0;
   Orientation = 0;
->>>>>>> 08f6b082
 
   BitsPerSample = 0;
   ExposureTime = 0;
@@ -1583,16 +892,6 @@
   GeoLocation.Longitude = 0;
   GeoLocation.Altitude = 0;
   GeoLocation.AltitudeRef = 0;
-<<<<<<< HEAD
-  GeoLocation.LatComponents.degrees   = 0;
-  GeoLocation.LatComponents.minutes   = 0;
-  GeoLocation.LatComponents.seconds   = 0;
-  GeoLocation.LatComponents.direction = 0;
-  GeoLocation.LonComponents.degrees   = 0;
-  GeoLocation.LonComponents.minutes   = 0;
-  GeoLocation.LonComponents.seconds   = 0;
-  GeoLocation.LonComponents.direction = 0;
-=======
   GeoLocation.DOP = 0;
   GeoLocation.LatComponents.degrees = 0;
   GeoLocation.LatComponents.minutes = 0;
@@ -1602,18 +901,14 @@
   GeoLocation.LonComponents.minutes = 0;
   GeoLocation.LonComponents.seconds = 0;
   GeoLocation.LonComponents.direction = '?';
->>>>>>> 08f6b082
 
   // LensInfo
   LensInfo.FocalLengthMax = 0;
   LensInfo.FocalLengthMin = 0;
   LensInfo.FStopMax = 0;
   LensInfo.FStopMin = 0;
-<<<<<<< HEAD
-=======
   LensInfo.FocalPlaneYResolution = 0;
   LensInfo.FocalPlaneXResolution = 0;
->>>>>>> 08f6b082
   LensInfo.Make = "";
   LensInfo.Model = "";
 }